--- conflicted
+++ resolved
@@ -94,14 +94,9 @@
         Links 0,2,4 (left sensors) are encoded, and links 1,3,5 (right sensors) mirror them.
         """
         self.links = []
-<<<<<<< HEAD
         self.logger = Logger()
+        encoded_links = []
         # Process each link's parameters
-=======
-        
-        # First, parse the 9 encoded links from the genome
-        encoded_links = []
->>>>>>> 8b3866bf
         for i in range(0, settings.NUM_LINKS * settings.LINK_PARAM_COUNT, settings.LINK_PARAM_COUNT):
             # Scale offset (0-99 to -100 to +100)
             offset_val = self._scale_genome_value(self.genome[i], -100.0, 100.0)
@@ -145,20 +140,9 @@
                 'offset_mod': offset_mod_val,
                 'battery': battery_val,
             }
-<<<<<<< HEAD
-
-            #Persent in agent logs
+            encoded_links.append(link_params)
             self.logger.log_agent(link_param = link_params)
-            # print(f"Link Parameters:")
-            # print(f"  Offset: {link_params['offset']:.2f}")
-            # print(f"  Gradients: {link_params['grad1']:.2f}, {link_params['grad2']:.2f}, {link_params['grad3']:.2f}")
-            # print(f"  Thresholds: {link_params['thresh1']:.2f}, {link_params['thresh2']:.2f}")
-            # print(f"  Modulations: slope={link_params['slope_mod']:.2f}, offset={link_params['offset_mod']:.2f}")
-            # print(f"  Battery: {link_params['battery']}")
-            self.links.append(link_params)
-            
-=======
-            encoded_links.append(link_params)
+
         
         # Now create the full 18 links with symmetry
         # Sensor mapping: 0=food_left, 1=food_right, 2=water_left, 3=water_right, 4=trap_left, 5=trap_right
@@ -176,7 +160,6 @@
                     left_sensor_idx = sensor_idx - 1
                     encoded_idx = (left_sensor_idx // 2) * 3 + link_offset
                     self.links.append(encoded_links[encoded_idx].copy())
->>>>>>> 8b3866bf
     def get_sensor_to_wheel_mapping(self, sensor_index):
         """Determine which wheel a sensor connects to based on side.
         
