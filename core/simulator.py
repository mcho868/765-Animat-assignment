"""
Main simulation loop and rendering for the Animat environment.
"""
import time
import pygame
import sys
import random
import numpy as np
import matplotlib.pyplot as plt
from config import settings
from core.environment import Environment, EntityType
from agents.base_agent import Animat
from agents.agent_logic import GeneticAlgorithm, simulate_animat
from utils.logger import Logger

class Simulator:
    """
    Main simulator class that handles:
    - Running the simulation loop
    - Rendering the simulation using PyGame
    - Managing the genetic algorithm
    - Logging results
    """
    
    def __init__(self, width=settings.WINDOW_WIDTH, height=settings.WINDOW_HEIGHT, 
                 headless=settings.HEADLESS_MODE):
        """Initialize the simulator.
        
        Args:
            width: Window width for visualization
            height: Window height for visualization
            headless: Whether to run in headless mode (no visualization)
        """
        self.width = width
        self.height = height
        self.headless = headless
        
        # Initialize the environment
        self.environment = Environment()
        
        # Initialize the genetic algorithm
        self.ga = GeneticAlgorithm()
        
        # Initialize logging
        self.logger = Logger()
        
        # Initialize pygame if not headless
        if not self.headless:
            pygame.init()
            self.screen = pygame.display.set_mode((width, height))
            pygame.display.set_caption(settings.WINDOW_TITLE)
            self.clock = pygame.time.Clock()
            
            # Load or create assets
            self.font = pygame.font.SysFont('Arial', 12)
            self.colors = {
                EntityType.FOOD: (0, 255, 0),          # Green
                EntityType.WATER: (0, 0, 255),         # Blue
                EntityType.TRAP: (255, 0, 0),          # Red
                EntityType.ANIMAT: (255, 255, 0),      # Yellow
            }
            
        self.is_running = False
        self.generation = 0
        self.simulation_time = 0
        self.fps = settings.FPS
        
        # Statistics for plotting
        self.generation_stats = {
            'generation': [],
            'max_fitness': [],
            'avg_fitness': [],
            'min_fitness': []
        }
        
    def initialize_ga(self):
        """Initialize the genetic algorithm."""
        self.ga.initialize_population()
        
    def handle_events(self):
        """Handle pygame events."""
        if self.headless:
            return True
            
        for event in pygame.event.get():
            if event.type == pygame.QUIT:
                return False
            elif event.type == pygame.KEYDOWN:
                if event.key == pygame.K_ESCAPE:
                    return False
                    
        return True
        
    def update(self, dt):
        """Update the simulation by one step.
        
        Args:
            dt: Time delta in seconds
        """
        # Update environment
        self.environment.update(dt)
        
        # Update simulation time
        self.simulation_time += dt
        
    def render(self):
        """Render the current state of the simulation."""
        if self.headless:
            return
            
        # Clear the screen
        self.screen.fill((255, 255, 255))
        
        # Calculate scale factors to map from environment coordinates to screen coordinates
        scale_x = self.width / self.environment.width
        scale_y = self.height / self.environment.height
        
        # Render entities
        for entity in self.environment.entities:
            if not entity.active:
                continue
                
            color = self.colors.get(entity.type, (0, 0, 0))
            
            # Draw entity
            screen_x = int(entity.position[0] * scale_x)
            screen_y = int(entity.position[1] * scale_y)
            screen_radius = int(entity.radius * scale_x)  # Use scale_x for consistent scaling
            
            pygame.draw.circle(self.screen, color, (screen_x, screen_y), screen_radius)
            
            # Draw entity direction if it's an animat
            if entity.type == EntityType.ANIMAT:
                # Draw a line showing direction
                direction_end = (
                    screen_x + int(entity.radius * 2 * entity.direction[0]),
                    screen_y + int(entity.radius * 2 * entity.direction[1])
                )
                pygame.draw.line(self.screen, (0, 0, 0), (screen_x, screen_y), direction_end, 2)
                
                # Draw battery levels
                battery1_width = int(entity.batteries[0] / settings.BATTERY_MAX * 20)
                battery2_width = int(entity.batteries[1] / settings.BATTERY_MAX * 20)
                
                pygame.draw.rect(self.screen, self.colors[EntityType.FOOD], 
                                (screen_x - 10, screen_y - entity.radius - 10, battery1_width, 3))
                pygame.draw.rect(self.screen, self.colors[EntityType.WATER], 
                                (screen_x - 10, screen_y - entity.radius - 5, battery2_width, 3))
                
                # Display battery percentages next to the bars
                battery1_percent = int((entity.batteries[0] / settings.BATTERY_MAX) * 100)
                battery2_percent = int((entity.batteries[1] / settings.BATTERY_MAX) * 100)
                battery_text = self.font.render(f"L:{battery1_percent}% R:{battery2_percent}%", True, (0, 0, 0))
                self.screen.blit(battery_text, (screen_x + 10, screen_y - entity.radius - 10))
        
        # Draw performance stats
        fps_text = self.font.render(f"FPS: {int(self.clock.get_fps())}", True, (0, 0, 0))
        time_text = self.font.render(f"Time: {self.simulation_time:.1f}s", True, (0, 0, 0))
        gen_text = self.font.render(f"Generation: {self.generation}/{settings.NUM_GENERATIONS}", True, (0, 0, 0))
        
        # Display speed for each animat
        y_offset = 70
        for entity in self.environment.entities:
            if entity.type == EntityType.ANIMAT:
                # Calculate the actual speed (magnitude of the velocity)
                forward_speed = entity.get_forward_speed()
                speed_text = self.font.render(f"Animat {id(entity) % 1000} Speed: {forward_speed:.2f}", True, (0, 0, 0))
                self.screen.blit(speed_text, (10, y_offset))
                y_offset += 20
                
                # Display battery percentages in the panel
                battery1_percent = int((entity.batteries[0] / settings.BATTERY_MAX) * 100)
                battery2_percent = int((entity.batteries[1] / settings.BATTERY_MAX) * 100)
                battery_text = self.font.render(f"Batteries: Left: {battery1_percent}% Right: {battery2_percent}%", True, (0, 0, 0))
                self.screen.blit(battery_text, (10, y_offset))
                y_offset += 20
        
        if self.ga.best_fitness > 0:
            fitness_text = self.font.render(f"Best Fitness: {self.ga.best_fitness:.1f}", True, (0, 0, 0))
            self.screen.blit(fitness_text, (10, y_offset))
        
        self.screen.blit(fps_text, (10, 10))
        self.screen.blit(time_text, (10, 30))
        self.screen.blit(gen_text, (10, 50))
        
        # Update the display
        pygame.display.flip()
        
    def render_environment(self, environment, x, y, width, height):
        """Render an environment in a specific section of the screen.
        
        Args:
            environment: The environment to render
            x, y: Top-left coordinates of the section
            width, height: Dimensions of the section
        """
        # Calculate scale factors to map from environment coordinates to screen coordinates
        scale_x = width / environment.width
        scale_y = height / environment.height
        
        # Render entities
        for entity in environment.entities:
            if not entity.active:
                continue
                
            color = self.colors.get(entity.type, (0, 0, 0))
            
            # Draw entity
            screen_x = int(x + entity.position[0] * scale_x)
            screen_y = int(y + entity.position[1] * scale_y)
            screen_radius = int(entity.radius * scale_x)  # Use scale_x for consistent scaling
            
            pygame.draw.circle(self.screen, color, (screen_x, screen_y), screen_radius)
            
            # Draw entity direction if it's an animat
            if entity.type == EntityType.ANIMAT:
                # Draw a line showing direction
                direction_end = (
                    screen_x + int(entity.radius * 2 * entity.direction[0]),
                    screen_y + int(entity.radius * 2 * entity.direction[1])
                )
                pygame.draw.line(self.screen, (0, 0, 0), (screen_x, screen_y), direction_end, 2)
                
                # Draw battery levels
                battery1_width = int(entity.batteries[0] / settings.BATTERY_MAX * 20)
                battery2_width = int(entity.batteries[1] / settings.BATTERY_MAX * 20)
                
                pygame.draw.rect(self.screen, self.colors[EntityType.FOOD], 
                                (screen_x - 10, screen_y - entity.radius - 10, battery1_width, 3))
                pygame.draw.rect(self.screen, self.colors[EntityType.WATER], 
                                (screen_x - 10, screen_y - entity.radius - 5, battery2_width, 3))
                
                # Display battery percentages next to the bars
                battery1_percent = int((entity.batteries[0] / settings.BATTERY_MAX) * 100)
                battery2_percent = int((entity.batteries[1] / settings.BATTERY_MAX) * 100)
                battery_text = self.font.render(f"L:{battery1_percent}% R:{battery2_percent}%", True, (0, 0, 0))
                self.screen.blit(battery_text, (screen_x + 10, screen_y - entity.radius - 10))
                
                # Draw speed for this animat
                forward_speed = entity.get_forward_speed()
                speed_text = self.font.render(f"Speed: {forward_speed:.2f}", True, (0, 0, 0))
                self.screen.blit(speed_text, (screen_x - 10, screen_y + entity.radius + 5))
        
        # Draw section border for clarity
        pygame.draw.rect(self.screen, (200, 200, 200), (x, y, width, height), 1)
        
    def run_evolution(self,
                       num_generations=settings.NUM_GENERATIONS, 
                       parallel_count=1, speed_multiplier=1.0):
        """Run the evolutionary algorithm.
        
        Args:
            num_generations: Number of generations to evolve
            
        Returns:
            Tuple of (best_genome, best_fitness)
        """
        print("evo")
        #keep track of original headless 
        old_headless = self.headless

        self.initialize_ga()
        

        for gen in range(num_generations):
            self.generation = gen

            print(f"Generation {gen+1}/{num_generations}")
            
            # Process animats in parallel batches
            batch_size = min(parallel_count, settings.POPULATION_SIZE)
            num_batches = (settings.POPULATION_SIZE + batch_size - 1) // batch_size
            
            fitnesses = []
            best_fitness = 0.0
            best_genome = None
            
            for batch in range(num_batches):
                start_idx = batch * batch_size
                end_idx = min((batch + 1) * batch_size, settings.POPULATION_SIZE)
                batch_genomes = self.ga.population[start_idx:end_idx]
                
                print(f"  Processing batch {batch+1}/{num_batches} (animats {start_idx+1}-{end_idx})")
                
                # Create environments and animats for this batch
                environments ,animats = [],[]
                
                for genome in batch_genomes:
                    # Create a new environment for each animat
                    env = Environment()
                    env.initialize_random_environment()
                    
                    # Create animat with the genome
                    center_pos = (env.width/2, env.height/2)
                    animat = Animat(center_pos, genome)
                    env.add_entity(animat)
                    
                    environments.append(env)
                    animats.append(animat)
                
                # Run simulation loop 
                self.is_running = True
                self.simulation_time = 0
                last_time = time.time()
                steps = 0
                max_steps = settings.ANIMAT_MAX_LIFESPAN
                
                # Track which animats are still active
                active_animats = [True] * len(animats)
                any_active = True
                
                while self.is_running and any_active and steps < max_steps:
                    # Calculate delta time
                    current_time = time.time()
                    dt = min(current_time - last_time, 0.2) * speed_multiplier
                    last_time = current_time
                    any_active = False


                    for i, (env, animat) in enumerate(zip(environments, animats)):
                        if not active_animats[i]:
                            continue
                            
                        # Update this environment
                        env.update(dt)
                        
                        # mark inactive animates
                        if not animat.active:
                            active_animats[i] = False
                        else:
                            any_active = True

                         # log battery & behavior for this animat
                        
                        if animat.active:
                            self.logger.log_battery(
                                animat_id = start_idx + i,                 
                                battery1  = float(animat.batteries[0]),    
                                battery2  = float(animat.batteries[1]),
                                position  = tuple(map(float, animat.position))
                            )

                            self.logger.log_behavior(
                                animat_id    = start_idx + i,
                                wheel_speeds = list(map(float, animat.wheel_speeds)),
                                direction    = tuple(map(float, animat.direction))
                            )   

                        step_increment = max(1, int(speed_multiplier))
                        steps += step_increment

                        #Collect fitness for this batch 
                    for i,a in enumerate(animats):
                        f = a.get_fitness()
                        fitnesses.append(f)
                        if f > best_fitness:
                            best_fitness = f
                            best_genome = batch_genomes[i].copy() 

                #pad fitness list if population not multiple of batch_size
            if len(fitnesses) < settings.POPULATION_SIZE:
                fitnesses += [0.0] * (settings.POPULATION_SIZE - len(fitnesses))

            # Log stats
            avg_fit = sum(fitnesses) / len(fitnesses)
            self.generation_stats['generation'].append(gen)
            self.generation_stats['max_fitness'].append(best_fitness)
            self.generation_stats['avg_fitness'].append(avg_fit)
            self.generation_stats['min_fitness'].append(min(fitnesses))
            
            print(f"  Max Fitness: {best_fitness:.2f}")
            print(f"  Avg Fitness: {avg_fit:.2f}")
            print(f"  Min Fitness: {min(fitnesses):.2f}")
            
            self.logger.log_generation(gen, fitnesses, best_genome, avg_fit)
            
            # Update GA's best genome
            if best_genome is not None and (self.ga.best_genome is None or best_fitness > self.ga.best_fitness):
                self.ga.best_genome = best_genome.copy()
                self.ga.best_fitness = best_fitness
            
            # Evolve next generation (except for last generation)
            if gen < num_generations - 1:
                self.ga.evolve_generation()
                
        # Restore headless setting
        self.headless = old_headless
        # return self.ga.get_best_genome()
        return self.ga.get_best_genome(), self.ga.best_fitness

        
    def run_evolution_with_visualization(self, num_generations=settings.NUM_GENERATIONS, parallel_count=1, speed_multiplier=1.0):
        """Run the evolutionary algorithm with visualization.
        
        Args:
            num_generations: Number of generations to evolve
            parallel_count: Number of animats to visualize in parallel
            speed_multiplier: Speed multiplier for simulation (higher = faster)
            
        Returns:
            Tuple of (best_genome, best_fitness)
        """
        self.initialize_ga()
        
        print("evo1")
        # Ensure visualization is enabled
        old_headless = self.headless
        self.headless = False
        
        # Initialize PyGame if needed
        if not hasattr(self, 'screen'):
            pygame.init()
            self.screen = pygame.display.set_mode((self.width, self.height))
            pygame.display.set_caption(settings.WINDOW_TITLE)
            self.clock = pygame.time.Clock()
            
            # Load or create assets
            self.font = pygame.font.SysFont('Arial', 12)
            self.colors = {
                EntityType.FOOD: (0, 255, 0),          # Green
                EntityType.WATER: (0, 0, 255),         # Blue
                EntityType.TRAP: (255, 0, 0),          # Red
                EntityType.ANIMAT: (255, 255, 0),      # Yellow
            }
        
        for gen in range(num_generations):
            self.generation = gen
            print(f"Generation {gen+1}/{num_generations}")
            
            # Process animats in parallel batches
            batch_size = min(parallel_count, settings.POPULATION_SIZE)
            num_batches = (settings.POPULATION_SIZE + batch_size - 1) // batch_size
            
            fitnesses = []
            best_fitness = 0
            best_genome = None
            
            for batch in range(num_batches):
                start_idx = batch * batch_size
                end_idx = min((batch + 1) * batch_size, settings.POPULATION_SIZE)
                batch_genomes = self.ga.population[start_idx:end_idx]
                
                print(f"  Processing batch {batch+1}/{num_batches} (animats {start_idx+1}-{end_idx})")
                
                # Create environments and animats for this batch
                environments = []
                animats = []
                
                for genome in batch_genomes:
                    # Create a new environment for each animat
                    env = Environment()
                    env.initialize_random_environment()
                    
                    # Create animat with the genome
                    center_pos = (env.width/2, env.height/2)
                    animat = Animat(center_pos, genome)
                    env.add_entity(animat)
                    
                    environments.append(env)
                    animats.append(animat)
                
                # Run simulation loop with visualization for this batch
                self.is_running = True
                self.simulation_time = 0 # This is for display, not direct loop control here
                
                max_total_sim_steps = settings.ANIMAT_MAX_LIFESPAN # Total 0.1s ticks for an animat
                accumulated_sim_steps = 0 # Tracks total 0.1s ticks simulated for this batch
                SIMULATION_TIMESTEP = 1 # Fixed duration of one simulation update

                # Determine num_sim_steps_this_frame and visual_delay_ms
                num_sim_steps_this_frame = 1
                visual_delay_ms = 1 # Default to minimal for very high speeds
                effective_sm = max(1.0, speed_multiplier) # Ensure speed_multiplier is at least 1

                if effective_sm <= 100.0: # Threshold for rendering every sim step
                    # Visual delay aims to make 1 sim step (0.1s) take (0.1s / effective_sm) real time
                    visual_delay_ms = max(1, int((SIMULATION_TIMESTEP * 1000) / effective_sm))
                    num_sim_steps_this_frame = 1
                else: # speed_multiplier > 100.0, run multiple sim steps per rendered frame
                    # Number of sim steps per rendered frame increases with speed_multiplier
                    num_sim_steps_this_frame = max(1, int(effective_sm / 100.0)) 
                    visual_delay_ms = 1 # Minimal delay, let computation be the limit.
                
                # Display which batch is being simulated
                title_text = f"{settings.WINDOW_TITLE} - Gen {gen+1}/{num_generations}, Batch {batch+1}/{num_batches}"
                pygame.display.set_caption(title_text)
                
                # Track which animats are still active
                active_animats = [True] * len(animats)
                any_active = True # Initially true if there are animats
                
                # Outer loop for rendered frames; continues as long as simulation steps are left
                while self.is_running and any_active and accumulated_sim_steps < max_total_sim_steps:
                    # Handle Pygame events (once per rendered frame)
                    if not self.handle_events():
                        self.is_running = False
                        break # Exit outer while loop

                    # Perform a batch of simulation steps before rendering
                    for _ in range(num_sim_steps_this_frame):
                        if not any_active or accumulated_sim_steps >= max_total_sim_steps:
                            break # Stop sim steps if all died or max steps reached for the batch

                        current_batch_still_active = False # Tracks if any animat is active in *this* sim step
                        for i, (env_obj, animat_obj) in enumerate(zip(environments, animats)):
                            if active_animats[i]: # If this animat was considered active for this sim step
                                env_obj.update(SIMULATION_TIMESTEP) # Update with fixed 0.1s dt
                                if not animat_obj.active: # Check if it became inactive
                                    active_animats[i] = False 
                                else:
                                    current_batch_still_active = True # At least one animat is still running
                        
                        any_active = current_batch_still_active # Update overall status for the batch
                        accumulated_sim_steps += 1
                        
                        if not any_active: # if all animats died in this simulation step, break from inner (sim_steps) loop
                            break
                    
                    # --- Rendering part (happens once after a number of simulation steps) ---
                    self.screen.fill((255, 255, 255))
                    
<<<<<<< HEAD
                    # Update and render each environment
                    any_active = False
                    
                    for i, (env, animat) in enumerate(zip(environments, animats)):
                        if not active_animats[i]:
                            continue
                            
                        # Update this environment
                        env.update(dt)
                        
                        # Check if animat is still active
                        if not animat.active:
                            active_animats[i] = False
                        else:
                            any_active = True
                        
                        if animat.active:    
                            self.logger.log_battery(
                                animat_id = start_idx + i,                 
                                battery1  = float(animat.batteries[0]),    
                                battery2  = float(animat.batteries[1]),
                                position  = tuple(map(float, animat.position))
                            )
                            self.logger.log_behavior(
                                animat_id    = start_idx + i,
                                wheel_speeds = list(map(float, animat.wheel_speeds)),
                                direction    = tuple(map(float, animat.direction))
                            )   

=======
                    # Render all animat environments based on their latest state
                    for i_render, (env_render, animat_render_obj) in enumerate(zip(environments, animats)):
>>>>>>> 8b3866bf
                        # Calculate the grid layout dimensions
                        grid_cols = int(np.ceil(np.sqrt(batch_size)))
                        grid_rows = int(np.ceil(batch_size / grid_cols))
                        
                        # Calculate the section dimensions
                        section_width = self.width // grid_cols
                        section_height = self.height // grid_rows
                        
                        # Calculate the position in the grid
                        grid_x = i_render % grid_cols
                        grid_y = i_render // grid_cols
                        
                        # Calculate the section coordinates
                        section_x = grid_x * section_width
                        section_y = grid_y * section_height
                        
                        # Render this environment in its section
                        self.render_environment(env_render, section_x, section_y, section_width, section_height)
                        
                        # Draw animat ID
                        animat_id_text = self.font.render(f"Animat {start_idx + i_render + 1}", True, (0, 0, 0))
                        self.screen.blit(animat_id_text, (section_x + 10, section_y + 10))
                        
                        # Display battery percentages
                        battery1_percent = int((animat_render_obj.batteries[0] / settings.BATTERY_MAX) * 100)
                        battery2_percent = int((animat_render_obj.batteries[1] / settings.BATTERY_MAX) * 100)
                        battery_text = self.font.render(f"L: {battery1_percent}% R: {battery2_percent}%", True, (0, 0, 0))
                        self.screen.blit(battery_text, (section_x + 10, section_y + 30))
                    
                    # Draw overall stats
                    gen_display_text = self.font.render(f"Generation: {gen+1}/{num_generations}, Batch: {batch+1}/{num_batches}", 
                                                       True, (0, 0, 0))
                    # Display the accumulated_sim_steps
                    step_display_text = self.font.render(f"Step: {accumulated_sim_steps}/{max_total_sim_steps}", True, (0, 0, 0))
                    
                    self.screen.blit(gen_display_text, (self.width - 300, 10))
                    self.screen.blit(step_display_text, (self.width - 300, 30))
                    
                    # Update the display
                    #pygame.display.flip()
                    
                    # Visual delay
                    pygame.time.delay(visual_delay_ms)

                    if not any_active: # If, after the sim steps and rendering, no animats are active in batch
                        break # End visualization for this batch early
                
                # Calculate fitness for each animat in the batch
                for i, animat in enumerate(animats):
                    fitness = animat.get_fitness()
                    fitnesses.append(fitness)
                    
                    if fitness > best_fitness:
                        best_fitness = fitness
                        best_genome = batch_genomes[i].copy()
            
            # Ensure fitnesses list has the right length
            while len(fitnesses) < settings.POPULATION_SIZE:
                fitnesses.append(0)
            
            # Log stats
            avg_fitness = sum(fitnesses) / len(fitnesses) if fitnesses else 0
            max_fitness = max(fitnesses) if fitnesses else 0
            min_fitness = min(fitnesses) if fitnesses else 0
            
            self.generation_stats['generation'].append(gen)
            self.generation_stats['max_fitness'].append(max_fitness)
            self.generation_stats['avg_fitness'].append(avg_fitness)
            self.generation_stats['min_fitness'].append(min_fitness)
            
            print(f"  Max Fitness: {max_fitness:.2f}")
            print(f"  Avg Fitness: {avg_fitness:.2f}")
            print(f"  Min Fitness: {min_fitness:.2f}")
            
            self.logger.log_generation(gen, fitnesses, best_genome, avg_fitness)
            
            # Update GA's best genome
            if best_genome is not None and (self.ga.best_genome is None or best_fitness > self.ga.best_fitness):
                self.ga.best_genome = best_genome.copy()
                self.ga.best_fitness = best_fitness
            
            # Evolve next generation (except for last generation)
            if gen < num_generations - 1:
                self.ga.evolve_generation()
                
        # Restore headless setting
        self.headless = old_headless
        # self.logger.finalize()
        # Return the best genome
        return self.ga.get_best_genome()
        
    def run_best_animat(self, genome, max_time=60, speed_multiplier=1.0):
        """Run a simulation with the best animat.
        
        Args:
            genome: Genome to use for the animat
            max_time: Maximum simulation time in seconds
            speed_multiplier: Speed multiplier for simulation (higher = faster)
        """
        # Reset the environment
        self.environment = Environment()
        self.environment.initialize_random_environment()
        
        # Create animat with the best genome
        center_pos = (self.environment.width/2, self.environment.height/2)
        animat = Animat(center_pos, genome)
        self.environment.add_entity(animat)
        
        # Run simulation loop
        self.is_running = True
        self.simulation_time = 0
        last_time = time.time()
        
        while self.is_running:
            # Calculate delta time
            current_time = time.time()
            dt = current_time - last_time
            last_time = current_time
            
            # Apply speed multiplier
            dt = dt * speed_multiplier
            
            # Cap dt to avoid large jumps
            dt = min(dt, 0.2 * speed_multiplier)
            
            # Handle events
            if not self.handle_events():
                self.is_running = False
                break
                
            # Update simulation
            self.update(dt)
            
            # Render
            self.render()
            
            # Check if max time reached or animat died
            if max_time is not None and self.simulation_time >= max_time:
                self.is_running = False
                break
                
            if not animat.active:
                print("Animat died")
                self.is_running = False
                break
                
            # Cap frame rate
            if not self.headless:
                self.clock.tick(self.fps)
    
    def plot_stats(self):
        """Plot the evolution statistics."""
        plt.figure(figsize=(10, 6))
        
        plt.plot(self.generation_stats['generation'], self.generation_stats['max_fitness'], label='Max Fitness')
        plt.plot(self.generation_stats['generation'], self.generation_stats['avg_fitness'], label='Avg Fitness')
        plt.plot(self.generation_stats['generation'], self.generation_stats['min_fitness'], label='Min Fitness')
        
        plt.title('Evolution Progress')
        plt.xlabel('Generation')
        plt.ylabel('Fitness')
        plt.grid(True)
        plt.legend()
        
        plt.savefig('evolution_stats.png')
        print("Evolution statistics saved to evolution_stats.png")
        
        if not self.headless:
            plt.show()
        
    def cleanup(self):
        """Clean up resources."""
        if not self.headless:
            pygame.quit()
            
    def reset(self):
        """Reset the simulation."""
        self.environment = Environment()
        self.simulation_time = 0 <|MERGE_RESOLUTION|>--- conflicted
+++ resolved
@@ -519,40 +519,8 @@
                     # --- Rendering part (happens once after a number of simulation steps) ---
                     self.screen.fill((255, 255, 255))
                     
-<<<<<<< HEAD
-                    # Update and render each environment
-                    any_active = False
-                    
-                    for i, (env, animat) in enumerate(zip(environments, animats)):
-                        if not active_animats[i]:
-                            continue
-                            
-                        # Update this environment
-                        env.update(dt)
-                        
-                        # Check if animat is still active
-                        if not animat.active:
-                            active_animats[i] = False
-                        else:
-                            any_active = True
-                        
-                        if animat.active:    
-                            self.logger.log_battery(
-                                animat_id = start_idx + i,                 
-                                battery1  = float(animat.batteries[0]),    
-                                battery2  = float(animat.batteries[1]),
-                                position  = tuple(map(float, animat.position))
-                            )
-                            self.logger.log_behavior(
-                                animat_id    = start_idx + i,
-                                wheel_speeds = list(map(float, animat.wheel_speeds)),
-                                direction    = tuple(map(float, animat.direction))
-                            )   
-
-=======
                     # Render all animat environments based on their latest state
                     for i_render, (env_render, animat_render_obj) in enumerate(zip(environments, animats)):
->>>>>>> 8b3866bf
                         # Calculate the grid layout dimensions
                         grid_cols = int(np.ceil(np.sqrt(batch_size)))
                         grid_rows = int(np.ceil(batch_size / grid_cols))
