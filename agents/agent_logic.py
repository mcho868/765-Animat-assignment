--- conflicted
+++ resolved
@@ -43,6 +43,7 @@
         Args:
             simulate_function: Function that takes a genome and returns its fitness
         """
+        
         self.fitnesses = []
         
         for genome in self.population:
@@ -164,11 +165,7 @@
         """
         return self.best_genome, self.best_fitness
         
-<<<<<<< HEAD
-def simulate_animat(genome, max_steps=max_steps):
-=======
-def simulate_animat(genome, max_steps=settings.ANIMAT_MAX_LIFESPAN):
->>>>>>> 37bb2104
+def simulate_animat(genome, max_steps=settings.ANIMAT_MAX_LIFESPAN,):
     """Simulate an animat with the given genome to evaluate fitness.
     
     Args:
@@ -190,7 +187,10 @@
     step = 0
     while animat.active and step < max_steps:
         env.update(0.1)  # 0.1 seconds per step
+        # if logger: 
+        #     logger.log
         step += 1
+
         
     # Calculate fitness
     return animat.get_fitness() 